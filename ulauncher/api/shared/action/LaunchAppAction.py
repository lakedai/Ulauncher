import logging
import pipes
import subprocess

<<<<<<< HEAD
from ulauncher.utils.desktop.reader import read_desktop_file
from ulauncher.api.shared.action.BaseAction import BaseAction
=======
from ulauncher.util.desktop.reader import read_desktop_file
from ulauncher.util.string import force_unicode
from ulauncher.util.Settings import Settings
from .BaseAction import BaseAction
>>>>>>> e5101e4a

logger = logging.getLogger(__name__)
settings = Settings.get_instance()


class LaunchAppAction(BaseAction):
    """
    Launches app by given `.desktop` file path

    :param str filename: path to .desktop file
    """

    def __init__(self, filename):
        self.filename = filename

    def keep_app_open(self):
        return False

    def run(self):
        app = read_desktop_file(self.filename)
<<<<<<< HEAD
        logger.info('Run application %s (%s)', app.get_name(), self.filename)
        try:
            app.launch()
        except Exception as e:
            logger.error('%s: %s', type(e).__name__, e)
=======
        command = app.get_string('Exec')
        terminal_exec = settings.get_property('terminal-exec')
        if app.get_boolean('Terminal') and terminal_exec and command:
            logger.info('Run command %s (%s) in preferred terminal (%s)' % (command, self.filename, terminal_exec))
            subprocess.Popen(terminal_exec.split() + [pipes.quote(command)])
        else:
            logger.info('Run application %s (%s)' % (force_unicode(app.get_name()), self.filename))
            app.launch()
>>>>>>> e5101e4a
<|MERGE_RESOLUTION|>--- conflicted
+++ resolved
@@ -2,15 +2,9 @@
 import pipes
 import subprocess
 
-<<<<<<< HEAD
 from ulauncher.utils.desktop.reader import read_desktop_file
+from ulauncher.utils.Settings import Settings
 from ulauncher.api.shared.action.BaseAction import BaseAction
-=======
-from ulauncher.util.desktop.reader import read_desktop_file
-from ulauncher.util.string import force_unicode
-from ulauncher.util.Settings import Settings
-from .BaseAction import BaseAction
->>>>>>> e5101e4a
 
 logger = logging.getLogger(__name__)
 settings = Settings.get_instance()
@@ -31,19 +25,14 @@
 
     def run(self):
         app = read_desktop_file(self.filename)
-<<<<<<< HEAD
-        logger.info('Run application %s (%s)', app.get_name(), self.filename)
-        try:
-            app.launch()
-        except Exception as e:
-            logger.error('%s: %s', type(e).__name__, e)
-=======
         command = app.get_string('Exec')
-        terminal_exec = settings.get_property('terminal-exec')
+        terminal_exec = settings.get_property('terminal-command')
         if app.get_boolean('Terminal') and terminal_exec and command:
-            logger.info('Run command %s (%s) in preferred terminal (%s)' % (command, self.filename, terminal_exec))
+            logger.info('Run command %s (%s) in preferred terminal (%s)', command, self.filename, terminal_exec)
             subprocess.Popen(terminal_exec.split() + [pipes.quote(command)])
         else:
-            logger.info('Run application %s (%s)' % (force_unicode(app.get_name()), self.filename))
-            app.launch()
->>>>>>> e5101e4a
+            logger.info('Run application %s (%s)', app.get_name(), self.filename)
+            try:
+                app.launch()
+            except Exception as e:
+                logger.error('%s: %s', type(e).__name__, e)